
plugins {
    id("kotlin")
    id("signing")
    id("maven-publish")
}

val jarSources by tasks.registering(Jar::class) {
    archiveClassifier.set("sources")
    from(sourceSets.main.map { it.allSource })
}

val jarJavadoc by tasks.registering(Jar::class) {
    archiveClassifier.set("javadoc")
}

publishing {
    publications {
        create<MavenPublication>("dist") {
            from(components["java"])
            artifact(jarSources)
            artifact(jarJavadoc)

            groupId = project.group.toString()
            artifactId = project.name
            version = project.version.toString()

            pom {
                name.set("${project.group}:${project.name}")
                description.set("A lightweight ORM Framework for Kotlin with strong typed SQL DSL and sequence APIs.")
                url.set("https://www.ktorm.org")
                licenses {
                    license {
                        name.set("The Apache Software License, Version 2.0")
                        url.set("http://www.apache.org/licenses/LICENSE-2.0.txt")
                    }
                }
                scm {
                    url.set("https://github.com/kotlin-orm/ktorm")
                    connection.set("scm:git:https://github.com/kotlin-orm/ktorm.git")
                    developerConnection.set("scm:git:ssh://git@github.com/kotlin-orm/ktorm.git")
                }
                developers {
                    developer {
                        id.set("vincentlauvlwj")
                        name.set("vince")
                        email.set("me@liuwj.me")
                    }
                    developer {
                        id.set("waluo")
                        name.set("waluo")
                        email.set("1b79349b@gmail.com")
                    }
                    developer {
                        id.set("clydebarrow")
                        name.set("Clyde")
                        email.set("clyde@control-j.com")
                    }
                    developer {
                        id.set("Ray-Eldath")
                        name.set("Ray Eldath")
                        email.set("ray.eldath@outlook.com")
                    }
                    developer {
                        id.set("hangingman")
                        name.set("hiroyuki.nagata")
                        email.set("idiotpanzer@gmail.com")
                    }
                    developer {
                        id.set("onXoot")
                        name.set("beetlerx")
                        email.set("beetlerx@gmail.com")
                    }
                    developer {
                        id.set("arustleund")
                        name.set("Andrew Rustleund")
                        email.set("andrew@rustleund.com")
                    }
                    developer {
                        id.set("afezeria")
                        name.set("afezeria")
                        email.set("zodal@outlook.com")
                    }
                    developer {
                        id.set("scorsi")
                        name.set("Sylvain Corsini")
                        email.set("sylvain.corsini@protonmail.com")
                    }
                    developer {
                        id.set("lyndsysimon")
                        name.set("Lyndsy Simon")
                        email.set("lyndsy@lyndsysimon.com")
                    }
                    developer {
                        id.set("antonydenyer")
                        name.set("Antony Denyer")
                        email.set("git@antonydenyer.co.uk")
                    }
                    developer {
                        id.set("mik629")
                        name.set("Mikhail Erkhov")
                        email.set("mikhail.erkhov@gmail.com")
                    }
                    developer {
                        id.set("sinzed")
                        name.set("Saeed Zahedi")
                        email.set("saeedzhd@gmail.com")
                    }
                    developer {
                        id.set("smn-dv")
                        name.set("Simon Schoof")
                        email.set("simon.schoof@hey.com")
                    }
                    developer {
                        id.set("pedrod")
                        name.set("Pedro Domingues")
                        email.set("pedro.domingues.pt@gmail.com")
                    }
                    developer {
                        id.set("efenderbosch")
                        name.set("Eric Fenderbosch")
                        email.set("eric@fender.net")
                    }
                    developer {
                        id.set("kocproz")
                        name.set("Kacper Stasiuk")
                        email.set("kocproz@pm.me")
                    }
                    developer {
<<<<<<< HEAD
                        id.set("forte")
                        name.set("Forte Scarlet")
                        email.set("ForteScarlet@163.com")
=======
                        id.set("2938137849")
                        name.set("ccr")
                        email.set("2938137849@qq.com")
>>>>>>> d557e27a
                    }
                }
            }
        }

        repositories {
            maven {
                name = "central"
                url = uri("https://oss.sonatype.org/service/local/staging/deploy/maven2")
                credentials {
                    username = System.getenv("OSSRH_USER")
                    password = System.getenv("OSSRH_PASSWORD")
                }
            }
            maven {
                name = "snapshot"
                url = uri("https://oss.sonatype.org/content/repositories/snapshots")
                credentials {
                    username = System.getenv("OSSRH_USER")
                    password = System.getenv("OSSRH_PASSWORD")
                }
            }
        }
    }
}

signing {
    val keyId = System.getenv("GPG_KEY_ID")
    val secretKey = System.getenv("GPG_SECRET_KEY")
    val password = System.getenv("GPG_PASSWORD")

    setRequired {
        !project.version.toString().endsWith("SNAPSHOT")
    }

    useInMemoryPgpKeys(keyId, secretKey, password)
    sign(publishing.publications["dist"])
}<|MERGE_RESOLUTION|>--- conflicted
+++ resolved
@@ -127,15 +127,14 @@
                         email.set("kocproz@pm.me")
                     }
                     developer {
-<<<<<<< HEAD
+                        id.set("2938137849")
+                        name.set("ccr")
+                        email.set("2938137849@qq.com")
+                    }
+                    developer {
                         id.set("forte")
                         name.set("Forte Scarlet")
                         email.set("ForteScarlet@163.com")
-=======
-                        id.set("2938137849")
-                        name.set("ccr")
-                        email.set("2938137849@qq.com")
->>>>>>> d557e27a
                     }
                 }
             }
