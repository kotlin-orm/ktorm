--- conflicted
+++ resolved
@@ -115,12 +115,8 @@
  * @property groupBy the grouping conditions, represents the `group by` clause of SQL.
  * @property having the having condition, represents the `having` clause of SQL.
  * @property isDistinct mark if this query is distinct, true means the SQL is `select distinct ...`.
-<<<<<<< HEAD
- * @property forUpdate mark if this query should acquire an update-lock, non-null will generate a dialect-specific
+ * @property forUpdate mark if this query should acquire the record-lock, non-null will generate a dialect-specific
  * `for update` clause.
-=======
- * @property forUpdate mark if this query should acquire the record-lock, true means the SQL is `select ... for update`.
->>>>>>> 2870ffb2
  */
 public data class SelectExpression(
     val columns: List<ColumnDeclaringExpression<*>> = emptyList(),
